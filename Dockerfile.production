--- conflicted
+++ resolved
@@ -10,14 +10,10 @@
 COPY backend/package*.json ./backend/
 COPY frontend/package*.json ./frontend/
 
-<<<<<<< HEAD
 # Install dependencies with fallback for missing lockfiles
 RUN npm ci --only=production --no-audit --no-fund || npm install --only=production --no-audit --no-fund
 RUN cd backend && (npm ci --only=production --no-audit --no-fund || npm install --only=production --no-audit --no-fund)
 RUN cd frontend && (npm ci --only=production --no-audit --no-fund || npm install --only=production --no-audit --no-fund)
-=======
-
->>>>>>> 96b98594
 
 # Build frontend
 FROM base AS frontend-builder
@@ -25,11 +21,7 @@
 
 # Copy frontend package files and install all dependencies (including dev)
 COPY frontend/package*.json ./
-<<<<<<< HEAD
 RUN npm ci --no-audit --no-fund || npm install --no-audit --no-fund
-=======
-
->>>>>>> 96b98594
 
 # Copy frontend source
 COPY frontend/ ./
@@ -45,10 +37,7 @@
 
 # Copy backend package files and install all dependencies
 COPY backend/package*.json ./
-<<<<<<< HEAD
 RUN npm ci --no-audit --no-fund || npm install --no-audit --no-fund
-=======
->>>>>>> 96b98594
 
 # Copy backend source
 COPY backend/ ./
@@ -69,10 +58,7 @@
 COPY --from=deps /app/backend/node_modules ./backend/node_modules
 
 # Copy built frontend
-<<<<<<< HEAD
-COPY --from=frontend-builder /app/build ./frontend/build
-=======
->>>>>>> 96b98594
+COPY --from=frontend-builder /app/frontend/build ./frontend/build
 
 # Copy backend source and built assets
 COPY --from=backend-builder /app/backend ./backend
